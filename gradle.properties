--- conflicted
+++ resolved
@@ -1,7 +1,3 @@
 group = com.bloxbean.cardano
 artifactId = yaci
-<<<<<<< HEAD
-version = 0.2.1
-=======
-version = 0.2.1-beta2.2-SNAPSHOT
->>>>>>> 003abfd3
+version = 0.2.1-beta2.2-SNAPSHOT